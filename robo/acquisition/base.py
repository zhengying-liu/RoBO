--- conflicted
+++ resolved
@@ -11,18 +11,7 @@
 
     def __init__(self, model, X_lower, X_upper, **kwargs):
         """
-<<<<<<< HEAD
         A base class for acquisition functions.
-=======
-        Initializes the acquisition function
-
-        :param model: Model that captures our
-                      current belief of the objective function
-        :param X_lower: Lower bound of input space
-        :type X_lower: np.ndarray(D, 1)
-        :param X_upper: Upper bound of input space
-        :type X_upper: np.ndarray(D, 1)
->>>>>>> a946ca15
 
         Parameters
         ----------
@@ -41,7 +30,6 @@
 
     def update(self, model):
         """
-<<<<<<< HEAD
         This method will be called if the model is updated. E.g. the Entropy search uses it
         to update it's approximation of P(x=x_min)
 
@@ -49,18 +37,12 @@
         ----------
         model : Model object
             Models the objective function.
-=======
-            This method will be called if the model
-            is updated. E.g. the Entropy search uses it
-            to update it's approximation of P(x=x_min)
->>>>>>> a946ca15
         """
 
         self.model = model
 
     def __call__(self, X, derivative=False):
         """
-<<<<<<< HEAD
         Computes the acquisition value for a given point X
 
         Parameters
@@ -73,21 +55,6 @@
         derivative: Boolean
             If is set to true also the derivative of the acquisition
             function at X is returned
-=======
-            :param X: X values, where the acquisition
-                    function should be evaluate.
-                    The dimensionality of X is (N, D),
-                    with N as the number of points to evaluate
-                    at and D is the number of dimensions of one X.
-            :type X: np.ndarray (N, D)
-            :param derivative: if the derivatives should be computed
-            :type derivative: Boolean
-            :raises BayesianOptimizationError.NO_DERIVATIVE:
-                                        if derivative is True
-                                        and the acquisition function does
-                                        not allow to compute the gradients
-            :rtype: np.ndarray(N, 1)
->>>>>>> a946ca15
         """
 
         if len(X.shape) == 1:
@@ -109,7 +76,6 @@
 
     def compute(self, X, derivative=False):
         """
-<<<<<<< HEAD
         Computes the acquisition value for a given point X. This function has
         to be overwritten in a derived class.
 
@@ -123,20 +89,5 @@
         derivative: Boolean
             If is set to true also the derivative of the acquisition
             function at X is returned
-=======
-            :param X: X values, where the acquisition
-                    function should be evaluate.
-                    The dimensionality of X is (N, D),
-                    with N as the number of points to evaluate
-                    at and D is the number of dimensions of one X.
-            :type X: np.ndarray (N, D)
-            :param derivative: if the derivatives should be computed
-            :type derivative: Boolean
-            :raises BayesianOptimizationError.NO_DERIVATIVE:
-                                    if derivative is True and
-                                    the acquisition function does
-                                    not allow to compute the gradients
-            :rtype: np.ndarray(N, 1)
->>>>>>> a946ca15
         """
         raise NotImplementedError()