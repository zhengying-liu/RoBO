tmp

#vi
*.sw[nop]

#python
__pycache__/
*.py[cod]
*.egg-info

# C extensions
*.so

#Aptana
.project
.pydevproject
.settings

#DIRECT
DIRresults.txt


# pycharm
.idea

#CMA
outcma*.dat


*~
<<<<<<< HEAD
=======

>>>>>>> f551fe29
/EntropySearch<|MERGE_RESOLUTION|>--- conflicted
+++ resolved
@@ -26,10 +26,5 @@
 #CMA
 outcma*.dat
 
-
-*~
-<<<<<<< HEAD
-=======
-
->>>>>>> f551fe29
-/EntropySearch+/EntropySearch
+*~