import GPy
import unittest
import numpy as np
from  scipy.optimize import check_grad

from robo.models.gpy_model import GPyModel
from robo.acquisition.ei import EI
from robo.initial_design.init_random_uniform import init_random_uniform


class EITestCase(unittest.TestCase):

    def setUp(self):
        self.X_lower = np.array([0])
        self.X_upper = np.array([1])
	self.rng = np.random.RandomState(42)
        self.X = init_random_uniform(self.X_lower, self.X_upper, 10, self.rng)
        self.Y = np.sin(self.X)
        self.kernel = GPy.kern.RBF(input_dim=1)

        self.model = GPyModel(self.kernel)
        self.model.train(self.X, self.Y)
        self.ei = EI(self.model,
                    X_upper=self.X_upper,
                    X_lower=self.X_lower)

    def test_general_interface(self):

        X_test = init_random_uniform(self.X_lower, self.X_upper, 10, self.rng)
        # Just check if EI is always greater equal than 0

        a, dadx = self.ei(X_test, True)

        assert len(a.shape) == 2
        assert a.shape[0] == X_test.shape[0]
        assert a.shape[1] == 1
        assert np.all(a) >= 0.0
        assert len(dadx.shape) == 2
        assert dadx.shape[0] == X_test.shape[0]
        assert dadx.shape[1] == X_test.shape[1]

    def test_check_grads(self):
        x_ = np.array([[self.rng.rand()]])

<<<<<<< HEAD
        assert check_grad(self.ei, lambda x: -self.ei(x, True)[1], x_, epsilon=1e-4) < 1e-5
=======
        assert check_grad(self.ei, lambda x: self.ei(x, True)[1], x_) < 1e-5
>>>>>>> 816b4127


if __name__ == "__main__":
    unittest.main()<|MERGE_RESOLUTION|>--- conflicted
+++ resolved
@@ -42,12 +42,7 @@
     def test_check_grads(self):
         x_ = np.array([[self.rng.rand()]])
 
-<<<<<<< HEAD
-        assert check_grad(self.ei, lambda x: -self.ei(x, True)[1], x_, epsilon=1e-4) < 1e-5
-=======
         assert check_grad(self.ei, lambda x: self.ei(x, True)[1], x_) < 1e-5
->>>>>>> 816b4127
-
 
 if __name__ == "__main__":
     unittest.main()