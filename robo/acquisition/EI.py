--- conflicted
+++ resolved
@@ -13,7 +13,7 @@
     """
 
     long_name = "Expected Improvement" 
-<<<<<<< HEAD
+
     def __init__(self, model, X_lower, X_upper, par = 0.01,**kwargs):
         """
 
@@ -25,9 +25,7 @@
 
         :return: The value of the EI function and its derivative at point x.
         """
-=======
-    def __init__(self, model, X_lower, X_upper, par=0.01, **kwargs):
->>>>>>> 6f22f303
+        
         self.model = model
         self.par = par
         self.X_lower = X_lower
